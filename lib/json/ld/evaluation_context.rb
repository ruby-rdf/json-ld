--- conflicted
+++ resolved
@@ -491,11 +491,7 @@
       prefix, suffix = iri.split(':', 2)
       return mapping(iri) if mapping(iri) # If it's an exact match
       debug("expand_iri") {"prefix: #{prefix.inspect}, suffix: #{suffix.inspect}, vocab: #{vocab.inspect}"} unless options[:quiet]
-<<<<<<< HEAD
-      base = [:subject, :object].include?(options[:position]) ? self.base : nil
-=======
-      base = options.fetch(:base, self.base) unless [:predicate, :datatype].include?(options[:position])
->>>>>>> fceb95c6
+      base = [:subject, :object].include?(options[:position]) ? options.fetch(:base, self.base) : nil
       prefix = prefix.to_s
       case
       when prefix == '_' && suffix          then bnode(suffix)
